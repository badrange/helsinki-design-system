--- conflicted
+++ resolved
@@ -5,11 +5,8 @@
 ---
 
 import LargeParagraph from "../../src/components/LargeParagraph";
-<<<<<<< HEAD
+import Image from "../../src/components/Image";
 import * as HDS from "hds-react";
-=======
-import Image from "../../src/components/Image";
->>>>>>> 2cc3e587
 
 
 # Icons
