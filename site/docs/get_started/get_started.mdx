---
name: Introduction
menu: Getting started
route: /introduction
---

# Introduction

---
import LargeParagraph from "../../src/components/LargeParagraph";

<LargeParagraph>Helsinki Design System is an open-source design system for designing and building digital products and experiences.</LargeParagraph>

The purpose of the Helsinki Design System is to help teams work and communicate more efficiently, by acting as a single source of truth for designers and developers. It provides shared components, assets and guidelines, that bring predictability to the product development process and help keep the City of Helsinki brand more cohesive throughout all digital services. 

Focusing on usability and accessibility, the Helsinki Design System aims to improve the quality and consistency of the user experience for everyone.


The Design System consists of several parts:
- **Component library** provides front-end developers modular, accessible components for building scalable digital services efficiently.
- **Design kit** includes design files of all components in the HDS component library. It helps designers create beautiful, usable and accessible user experiences, that follow the City of Helsinki brand guidelines.
- **Visual assets** like icons and logos help keeping the visual language consistent.
- **Documentation site** collects detailed information on how to use the HDS components, design tokens and visual assets in practice, including design principles, accessibility and usage guidelines, examples, interactive demos and API descriptions.

<<<<<<< HEAD
=======
The Helsinki Design System consists of several parts:
- **Component library** that helps developers quickly create the best experience for City of Helsinki’s digital services. 
- **Design kit** that provides design files of HDS components for designers, and helps designers to design beautiful and accessible experiences, that follow the City of Helsinki brand.
- **Visual assets** like icons and logos help delivering a cohesive visual expereince for users.
- **Documentation and guidelines** include detailled information on how to design and implement the HDS components, design tokens and visual assets: Design principles, accessibility guidelines, usage practices and examples, interactive demos and API descpritions.

Our design system helps
- **Designers** to define the common visual elements of the system.
- **Front-end developers** to create modular, efficient code.
- **Accessibility experts** to ensure that the system conforms to standards like WCAG.
>>>>>>> e29e4373
<|MERGE_RESOLUTION|>--- conflicted
+++ resolved
@@ -15,23 +15,8 @@
 
 Focusing on usability and accessibility, the Helsinki Design System aims to improve the quality and consistency of the user experience for everyone.
 
-
 The Design System consists of several parts:
 - **Component library** provides front-end developers modular, accessible components for building scalable digital services efficiently.
 - **Design kit** includes design files of all components in the HDS component library. It helps designers create beautiful, usable and accessible user experiences, that follow the City of Helsinki brand guidelines.
 - **Visual assets** like icons and logos help keeping the visual language consistent.
-- **Documentation site** collects detailed information on how to use the HDS components, design tokens and visual assets in practice, including design principles, accessibility and usage guidelines, examples, interactive demos and API descriptions.
-
-<<<<<<< HEAD
-=======
-The Helsinki Design System consists of several parts:
-- **Component library** that helps developers quickly create the best experience for City of Helsinki’s digital services. 
-- **Design kit** that provides design files of HDS components for designers, and helps designers to design beautiful and accessible experiences, that follow the City of Helsinki brand.
-- **Visual assets** like icons and logos help delivering a cohesive visual expereince for users.
-- **Documentation and guidelines** include detailled information on how to design and implement the HDS components, design tokens and visual assets: Design principles, accessibility guidelines, usage practices and examples, interactive demos and API descpritions.
-
-Our design system helps
-- **Designers** to define the common visual elements of the system.
-- **Front-end developers** to create modular, efficient code.
-- **Accessibility experts** to ensure that the system conforms to standards like WCAG.
->>>>>>> e29e4373
+- **Documentation site** collects detailed information on how to use the HDS components, design tokens and visual assets in practice, including design principles, accessibility and usage guidelines, examples, interactive demos and API descriptions.