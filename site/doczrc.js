--- conflicted
+++ resolved
@@ -17,19 +17,10 @@
   "Guidelines",
   {
     name: "Components",
-<<<<<<< HEAD
-    menu: ["HDS Components"],
-  },
-  {
-    name: "How to contribute",
-    menu: ["Documentation", "Components", "Design"],
-  },
-=======
     menu: ["HDS Components"]
   },
   "Design Tokens",
   "About"
->>>>>>> 77bbcfb4
 ];
 
 export default {
