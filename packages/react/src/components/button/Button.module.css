--- conflicted
+++ resolved
@@ -1,22 +1,6 @@
 .button {
-<<<<<<< HEAD
-  composes: text-medium from 'hds-core/lib/helsinki.css';
-  padding: 0.875em 0.7em;
-  transition-property: background-color, border-color;
-  transition-duration: 0.15s;
-  display: inline-flex;
-  justify-content: center;
-  align-items: center;
-  position: relative;
-  border: 4px solid rgba(0, 0, 0, 0);
-  fill: currentColor;
-  text-align: left;
-  align-content: flex-start;
-  vertical-align: top;
-=======
   composes: text-medium from '~hds-core/lib/variables/typography.css';
   composes: hds-button from '~hds-core/lib/components/buttons.css';
->>>>>>> 62af60ac
 }
 
 .label {
