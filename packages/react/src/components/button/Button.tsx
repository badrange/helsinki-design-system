--- conflicted
+++ resolved
@@ -13,11 +13,17 @@
    */
   className?: string;
   /**
-   * Defines the button color
+   * Defines the button variant
    *
    * Available options: `'primary' | 'secondary' | 'supplementary'`
    */
-  color?: 'primary' | 'secondary' | 'tertiary' | 'supplementary';
+  variant?: 'primary' | 'secondary' | 'supplementary' | 'success' | 'danger';
+  /**
+   * Defines the button theme
+   *
+   * Available options: `'default' | 'coat' | 'black'`
+   */
+  theme?: 'default' | 'coat' | 'black';
   /**
    * If `true`, the button will be disabled
    */
@@ -26,15 +32,9 @@
    * If `true`, the button will take up the full width of its container
    */
   fullWidth?: boolean;
-<<<<<<< HEAD
-  variant?: 'primary' | 'secondary' | 'supplementary' | 'success' | 'danger';
-  theme?: 'default' | 'bus' | 'coat' | 'black';
-  size?: 'default' | 'small';
-=======
   /**
    * Element placed on the left side of the button label
    */
->>>>>>> 2cec960d
   iconLeft?: ReactElement;
   /**
    * Element placed on the right side of the button label
@@ -48,17 +48,16 @@
   size?: 'default' | 'small';
 };
 
-<<<<<<< HEAD
-export default React.forwardRef(
+const Button: React.FC<ButtonProps> = React.forwardRef(
   (
     {
       children,
       className,
       disabled = false,
       fullWidth,
+      size = 'default',
+      theme = 'default',
       variant = 'primary',
-      theme = 'default',
-      size = 'default',
       iconLeft,
       iconRight,
       ...rest
@@ -70,24 +69,6 @@
         {iconLeft}
       </div>
     ) : null;
-=======
-const Button: React.FC<ButtonProps> = ({
-  children,
-  className,
-  color = 'primary',
-  disabled,
-  fullWidth,
-  iconLeft,
-  iconRight,
-  size = 'default',
-  ...rest
-}: ButtonProps) => {
-  const iconElementLeft = iconLeft ? (
-    <div className={styles.icon} aria-hidden="true">
-      {iconLeft}
-    </div>
-  ) : null;
->>>>>>> 2cec960d
 
     const iconElementRight = iconRight ? (
       <div className={classNames(styles.icon)} aria-hidden="true">
@@ -95,7 +76,6 @@
       </div>
     ) : null;
 
-<<<<<<< HEAD
     return (
       <button
         ref={ref}
@@ -118,27 +98,5 @@
     );
   },
 );
-=======
-  return (
-    <button
-      disabled={disabled}
-      type="button"
-      className={classNames(
-        styles.button,
-        styles[color],
-        styles[size],
-        disabled ? styles.disabled : '',
-        fullWidth ? styles.fullWidth : '',
-        className,
-      )}
-      {...rest}
-    >
-      {iconElementLeft}
-      <span className={styles.label}>{children}</span>
-      {iconElementRight}
-    </button>
-  );
-};
 
-export default Button;
->>>>>>> 2cec960d
+export default Button;