import React from 'react';
import { action } from '@storybook/addon-actions';
import { boolean, radios, text, withKnobs } from '@storybook/addon-knobs';
import { Props, Stories, Subtitle, Title } from '@storybook/addon-docs/dist/blocks';

import Button from './Button';
import { IconShare, IconAngleRight, IconSmile } from '../../icons';

const onClick = action('button-click');

<<<<<<< HEAD
storiesOf('Button', module)
  .add('default', () => (
    <>
      <Button onClick={action('button-click')}>Button</Button>
      <br />
      <br />
      <Button onClick={action('button-click')} disabled>
        Button
      </Button>
      <br />
      <br />
      <Button onClick={action('button-click')} size="small">
        Button
      </Button>
      <br />
      <br />
      <Button onClick={action('button-click')} size="small" disabled>
        Button
      </Button>
      <br />
      <br />
      <Button onClick={action('button-click')} iconLeft={<IconShare />}>
        Button
      </Button>
      <br />
      <br />
      <Button onClick={action('button-click')} size="small" iconLeft={<IconShare />}>
        Button
      </Button>
      <br />
      <br />
      <Button onClick={action('button-click')} iconRight={<IconAngleRight />}>
        Button
      </Button>
      <br />
      <br />
      <Button onClick={action('button-click')} size="small" iconRight={<IconAngleRight />}>
        Button
      </Button>
      <br />
      <br />
      <Button onClick={action('button-click')} iconLeft={<IconShare />} iconRight={<IconAngleRight />}>
        Button
      </Button>
      <br />
      <br />
      <Button onClick={action('button-click')} size="small" iconLeft={<IconShare />} iconRight={<IconAngleRight />}>
        Button
      </Button>
    </>
  ))
  .add('full width', () => (
    <>
      <Button onClick={action('button-click')} fullWidth>
        Button
      </Button>
      <br />
      <br />
      <Button onClick={action('button-click')} fullWidth disabled>
        Button
      </Button>
      <br />
      <br />
      <Button onClick={action('button-click')} fullWidth size="small">
        Button
      </Button>
      <br />
      <br />
      <Button onClick={action('button-click')} fullWidth size="small" disabled>
        Button
      </Button>
      <br />
      <br />
      <Button onClick={action('button-click')} fullWidth iconLeft={<IconShare />}>
        Button
      </Button>
      <br />
      <br />
      <Button onClick={action('button-click')} fullWidth size="small" iconLeft={<IconShare />}>
        Button
      </Button>
      <br />
      <br />
      <Button onClick={action('button-click')} fullWidth iconRight={<IconAngleRight />}>
        Button
      </Button>
      <br />
      <br />
      <Button onClick={action('button-click')} fullWidth size="small" iconRight={<IconAngleRight />}>
        Button
      </Button>
      <br />
      <br />
      <Button onClick={action('button-click')} fullWidth iconLeft={<IconShare />} iconRight={<IconAngleRight />}>
        Button
      </Button>
      <br />
      <br />
      <Button
        onClick={action('button-click')}
        fullWidth
        size="small"
        iconLeft={<IconShare />}
        iconRight={<IconAngleRight />}
      >
        Button
      </Button>
    </>
  ))
  .add('secondary', () => (
    <>
      <Button onClick={action('button-click')} variant="secondary">
        Button
      </Button>
      <br />
      <br />
      <Button onClick={action('button-click')} variant="secondary" disabled>
        Button
      </Button>
      <br />
      <br />
      <Button onClick={action('button-click')} variant="secondary" size="small">
        Button
      </Button>
      <br />
      <br />
      <Button onClick={action('button-click')} variant="secondary" size="small" disabled>
        Button
      </Button>
      <br />
      <br />
      <Button onClick={action('button-click')} variant="secondary" iconLeft={<IconShare />}>
        Button
      </Button>
      <br />
      <br />
      <Button onClick={action('button-click')} variant="secondary" size="small" iconLeft={<IconShare />}>
        Button
      </Button>
      <br />
      <br />
      <Button onClick={action('button-click')} variant="secondary" iconRight={<IconAngleRight />}>
        Button
      </Button>
      <br />
      <br />
      <Button onClick={action('button-click')} variant="secondary" size="small" iconRight={<IconAngleRight />}>
        Button
      </Button>
      <br />
      <br />
      <Button
        onClick={action('button-click')}
        variant="secondary"
        iconLeft={<IconShare />}
        iconRight={<IconAngleRight />}
      >
        Button
      </Button>
      <br />
      <br />
      <Button
        onClick={action('button-click')}
        variant="secondary"
        size="small"
        iconLeft={<IconShare />}
        iconRight={<IconAngleRight />}
      >
        Button
      </Button>
    </>
  ))
  .add('supplementary', () => (
    <>
      <Button onClick={action('button-click')} variant="supplementary">
        Button
      </Button>
      <br />
      <br />
      <Button onClick={action('button-click')} variant="supplementary" disabled>
        Button
      </Button>
      <br />
      <br />
      <Button onClick={action('button-click')} variant="supplementary" size="small">
        Button
      </Button>
      <br />
      <br />
      <Button onClick={action('button-click')} variant="supplementary" size="small" disabled>
        Button
      </Button>
      <br />
      <br />
      <Button onClick={action('button-click')} variant="supplementary" iconLeft={<IconShare />}>
        Button
      </Button>
      <br />
      <br />
      <Button onClick={action('button-click')} variant="supplementary" size="small" iconLeft={<IconShare />}>
        Button
      </Button>
      <br />
      <br />
      <Button onClick={action('button-click')} variant="supplementary" iconRight={<IconAngleRight />}>
        Button
      </Button>
      <br />
      <br />
      <Button onClick={action('button-click')} variant="supplementary" size="small" iconRight={<IconAngleRight />}>
        Button
      </Button>
      <br />
      <br />
      <Button
        onClick={action('button-click')}
        variant="supplementary"
        iconLeft={<IconShare />}
        iconRight={<IconAngleRight />}
      >
        Button
      </Button>
      <br />
      <br />
      <Button
        onClick={action('button-click')}
        variant="supplementary"
        size="small"
        iconLeft={<IconShare />}
        iconRight={<IconAngleRight />}
      >
        Button
      </Button>
    </>
  ))
  .add('utility', () => (
    <>
      <Button onClick={action('button-click')} variant="success">
        Success
      </Button>
      <br />
      <br />
      <Button onClick={action('button-click')} variant="danger">
        Danger
      </Button>
    </>
  ))
  .add('themes', () => (
    <>
      <style>{`button {margin-right: var(--spacing-s)}`}</style>
      <h5>default | bus</h5>
      <Button onClick={action('button-click')}>Button</Button>
      <Button onClick={action('button-click')} variant="secondary">
        Button
      </Button>
      <Button onClick={action('button-click')} variant="supplementary">
        Button
      </Button>
      <h5>coat</h5>
      <Button onClick={action('button-click')} theme="coat">
        Button
      </Button>
      <Button onClick={action('button-click')} theme="coat" variant="secondary">
        Button
      </Button>
      <Button onClick={action('button-click')} theme="coat" variant="supplementary">
        Button
      </Button>
      <h5>black</h5>
      <Button onClick={action('button-click')} theme="black">
        Button
      </Button>
      <Button onClick={action('button-click')} theme="black" variant="secondary">
        Button
      </Button>
      <Button onClick={action('button-click')} theme="black" variant="supplementary">
        Button
      </Button>
    </>
  ));
=======
export default {
  component: Button,
  title: 'Components/Button',
  decorators: [withKnobs],
  parameters: {
    docs: {
      page: () => (
        <>
          <Title>Props</Title>
          <Subtitle>Props, which are not mentioned below, are spread into the component</Subtitle>
          <Props />
          <Stories title="Examples" includePrimary />
        </>
      ),
    },
  },
};

/**
 * Primary
 */
export const Primary = () => <Button onClick={onClick}>Button</Button>;

/**
 * Secondary
 */
export const Secondary = () => (
  <Button onClick={onClick} color="secondary">
    Button
  </Button>
);

/**
 * Supplementary
 */
export const Supplementary = () => (
  <Button onClick={onClick} color="supplementary">
    Button
  </Button>
);

/**
 * Small
 */
export const Small = () => (
  <Button onClick={onClick} size="small">
    Button
  </Button>
);

/**
 * Full width
 */
export const FullWidth = () => (
  <Button onClick={onClick} fullWidth>
    Button
  </Button>
);

FullWidth.story = {
  name: 'Full width',
};

/**
 * Icons
 */
export const Icons = () => (
  <>
    <Button onClick={onClick} iconLeft={<IconShare />}>
      Button
    </Button>

    <br />
    <br />

    <Button onClick={onClick} iconRight={<IconAngleRight />}>
      Button
    </Button>

    <br />
    <br />

    <Button onClick={onClick} iconLeft={<IconShare />} iconRight={<IconAngleRight />}>
      Button
    </Button>
  </>
);

/**
 * Playground
 */
export const Playground = () => {
  const label = text('Label', 'Button');
  const color = radios(
    'Color',
    { primary: 'primary', secondary: 'secondary', supplementary: 'supplementary' },
    'primary',
  );
  const size = radios('Size', { default: 'default', small: 'small' }, 'default');
  const disabled = boolean('Disabled', false);
  const fullWidth = boolean('Full width', false);
  const iconLeft = boolean('Icon left', false);
  const iconRight = boolean('Icon right', false);

  return (
    <Button
      color={color}
      disabled={disabled}
      fullWidth={fullWidth}
      size={size}
      iconLeft={iconLeft ? <IconSmile /> : null}
      iconRight={iconRight ? <IconSmile /> : null}
    >
      {label}
    </Button>
  );
};

Playground.story = {
  parameters: {
    previewTabs: {
      'storybook/docs/panel': {
        hidden: true,
      },
    },
    docs: {
      disable: true,
    },
  },
};
>>>>>>> 2cec960d
<|MERGE_RESOLUTION|>--- conflicted
+++ resolved
@@ -8,288 +8,6 @@
 
 const onClick = action('button-click');
 
-<<<<<<< HEAD
-storiesOf('Button', module)
-  .add('default', () => (
-    <>
-      <Button onClick={action('button-click')}>Button</Button>
-      <br />
-      <br />
-      <Button onClick={action('button-click')} disabled>
-        Button
-      </Button>
-      <br />
-      <br />
-      <Button onClick={action('button-click')} size="small">
-        Button
-      </Button>
-      <br />
-      <br />
-      <Button onClick={action('button-click')} size="small" disabled>
-        Button
-      </Button>
-      <br />
-      <br />
-      <Button onClick={action('button-click')} iconLeft={<IconShare />}>
-        Button
-      </Button>
-      <br />
-      <br />
-      <Button onClick={action('button-click')} size="small" iconLeft={<IconShare />}>
-        Button
-      </Button>
-      <br />
-      <br />
-      <Button onClick={action('button-click')} iconRight={<IconAngleRight />}>
-        Button
-      </Button>
-      <br />
-      <br />
-      <Button onClick={action('button-click')} size="small" iconRight={<IconAngleRight />}>
-        Button
-      </Button>
-      <br />
-      <br />
-      <Button onClick={action('button-click')} iconLeft={<IconShare />} iconRight={<IconAngleRight />}>
-        Button
-      </Button>
-      <br />
-      <br />
-      <Button onClick={action('button-click')} size="small" iconLeft={<IconShare />} iconRight={<IconAngleRight />}>
-        Button
-      </Button>
-    </>
-  ))
-  .add('full width', () => (
-    <>
-      <Button onClick={action('button-click')} fullWidth>
-        Button
-      </Button>
-      <br />
-      <br />
-      <Button onClick={action('button-click')} fullWidth disabled>
-        Button
-      </Button>
-      <br />
-      <br />
-      <Button onClick={action('button-click')} fullWidth size="small">
-        Button
-      </Button>
-      <br />
-      <br />
-      <Button onClick={action('button-click')} fullWidth size="small" disabled>
-        Button
-      </Button>
-      <br />
-      <br />
-      <Button onClick={action('button-click')} fullWidth iconLeft={<IconShare />}>
-        Button
-      </Button>
-      <br />
-      <br />
-      <Button onClick={action('button-click')} fullWidth size="small" iconLeft={<IconShare />}>
-        Button
-      </Button>
-      <br />
-      <br />
-      <Button onClick={action('button-click')} fullWidth iconRight={<IconAngleRight />}>
-        Button
-      </Button>
-      <br />
-      <br />
-      <Button onClick={action('button-click')} fullWidth size="small" iconRight={<IconAngleRight />}>
-        Button
-      </Button>
-      <br />
-      <br />
-      <Button onClick={action('button-click')} fullWidth iconLeft={<IconShare />} iconRight={<IconAngleRight />}>
-        Button
-      </Button>
-      <br />
-      <br />
-      <Button
-        onClick={action('button-click')}
-        fullWidth
-        size="small"
-        iconLeft={<IconShare />}
-        iconRight={<IconAngleRight />}
-      >
-        Button
-      </Button>
-    </>
-  ))
-  .add('secondary', () => (
-    <>
-      <Button onClick={action('button-click')} variant="secondary">
-        Button
-      </Button>
-      <br />
-      <br />
-      <Button onClick={action('button-click')} variant="secondary" disabled>
-        Button
-      </Button>
-      <br />
-      <br />
-      <Button onClick={action('button-click')} variant="secondary" size="small">
-        Button
-      </Button>
-      <br />
-      <br />
-      <Button onClick={action('button-click')} variant="secondary" size="small" disabled>
-        Button
-      </Button>
-      <br />
-      <br />
-      <Button onClick={action('button-click')} variant="secondary" iconLeft={<IconShare />}>
-        Button
-      </Button>
-      <br />
-      <br />
-      <Button onClick={action('button-click')} variant="secondary" size="small" iconLeft={<IconShare />}>
-        Button
-      </Button>
-      <br />
-      <br />
-      <Button onClick={action('button-click')} variant="secondary" iconRight={<IconAngleRight />}>
-        Button
-      </Button>
-      <br />
-      <br />
-      <Button onClick={action('button-click')} variant="secondary" size="small" iconRight={<IconAngleRight />}>
-        Button
-      </Button>
-      <br />
-      <br />
-      <Button
-        onClick={action('button-click')}
-        variant="secondary"
-        iconLeft={<IconShare />}
-        iconRight={<IconAngleRight />}
-      >
-        Button
-      </Button>
-      <br />
-      <br />
-      <Button
-        onClick={action('button-click')}
-        variant="secondary"
-        size="small"
-        iconLeft={<IconShare />}
-        iconRight={<IconAngleRight />}
-      >
-        Button
-      </Button>
-    </>
-  ))
-  .add('supplementary', () => (
-    <>
-      <Button onClick={action('button-click')} variant="supplementary">
-        Button
-      </Button>
-      <br />
-      <br />
-      <Button onClick={action('button-click')} variant="supplementary" disabled>
-        Button
-      </Button>
-      <br />
-      <br />
-      <Button onClick={action('button-click')} variant="supplementary" size="small">
-        Button
-      </Button>
-      <br />
-      <br />
-      <Button onClick={action('button-click')} variant="supplementary" size="small" disabled>
-        Button
-      </Button>
-      <br />
-      <br />
-      <Button onClick={action('button-click')} variant="supplementary" iconLeft={<IconShare />}>
-        Button
-      </Button>
-      <br />
-      <br />
-      <Button onClick={action('button-click')} variant="supplementary" size="small" iconLeft={<IconShare />}>
-        Button
-      </Button>
-      <br />
-      <br />
-      <Button onClick={action('button-click')} variant="supplementary" iconRight={<IconAngleRight />}>
-        Button
-      </Button>
-      <br />
-      <br />
-      <Button onClick={action('button-click')} variant="supplementary" size="small" iconRight={<IconAngleRight />}>
-        Button
-      </Button>
-      <br />
-      <br />
-      <Button
-        onClick={action('button-click')}
-        variant="supplementary"
-        iconLeft={<IconShare />}
-        iconRight={<IconAngleRight />}
-      >
-        Button
-      </Button>
-      <br />
-      <br />
-      <Button
-        onClick={action('button-click')}
-        variant="supplementary"
-        size="small"
-        iconLeft={<IconShare />}
-        iconRight={<IconAngleRight />}
-      >
-        Button
-      </Button>
-    </>
-  ))
-  .add('utility', () => (
-    <>
-      <Button onClick={action('button-click')} variant="success">
-        Success
-      </Button>
-      <br />
-      <br />
-      <Button onClick={action('button-click')} variant="danger">
-        Danger
-      </Button>
-    </>
-  ))
-  .add('themes', () => (
-    <>
-      <style>{`button {margin-right: var(--spacing-s)}`}</style>
-      <h5>default | bus</h5>
-      <Button onClick={action('button-click')}>Button</Button>
-      <Button onClick={action('button-click')} variant="secondary">
-        Button
-      </Button>
-      <Button onClick={action('button-click')} variant="supplementary">
-        Button
-      </Button>
-      <h5>coat</h5>
-      <Button onClick={action('button-click')} theme="coat">
-        Button
-      </Button>
-      <Button onClick={action('button-click')} theme="coat" variant="secondary">
-        Button
-      </Button>
-      <Button onClick={action('button-click')} theme="coat" variant="supplementary">
-        Button
-      </Button>
-      <h5>black</h5>
-      <Button onClick={action('button-click')} theme="black">
-        Button
-      </Button>
-      <Button onClick={action('button-click')} theme="black" variant="secondary">
-        Button
-      </Button>
-      <Button onClick={action('button-click')} theme="black" variant="supplementary">
-        Button
-      </Button>
-    </>
-  ));
-=======
 export default {
   component: Button,
   title: 'Components/Button',
@@ -317,7 +35,7 @@
  * Secondary
  */
 export const Secondary = () => (
-  <Button onClick={onClick} color="secondary">
+  <Button onClick={onClick} variant="secondary">
     Button
   </Button>
 );
@@ -326,7 +44,7 @@
  * Supplementary
  */
 export const Supplementary = () => (
-  <Button onClick={onClick} color="supplementary">
+  <Button onClick={onClick} variant="supplementary">
     Button
   </Button>
 );
@@ -383,10 +101,25 @@
  */
 export const Playground = () => {
   const label = text('Label', 'Button');
-  const color = radios(
-    'Color',
-    { primary: 'primary', secondary: 'secondary', supplementary: 'supplementary' },
+  const variant = radios(
+    'Variant',
+    {
+      primary: 'primary',
+      secondary: 'secondary',
+      supplementary: 'supplementary',
+      success: 'success',
+      danger: 'danger',
+    },
     'primary',
+  );
+  const theme = radios(
+    'Theme',
+    {
+      default: 'default',
+      coat: 'coat',
+      black: 'black',
+    },
+    'default',
   );
   const size = radios('Size', { default: 'default', small: 'small' }, 'default');
   const disabled = boolean('Disabled', false);
@@ -396,7 +129,8 @@
 
   return (
     <Button
-      color={color}
+      variant={variant}
+      theme={theme}
       disabled={disabled}
       fullWidth={fullWidth}
       size={size}
@@ -419,5 +153,4 @@
       disable: true,
     },
   },
-};
->>>>>>> 2cec960d
+};