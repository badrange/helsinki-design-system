--- conflicted
+++ resolved
@@ -26,8 +26,7 @@
   value?: string;
 };
 
-<<<<<<< HEAD
-export default React.forwardRef(
+const TextInput: React.FC<TextInputProps> = React.forwardRef(
   (
     {
       id,
@@ -57,35 +56,6 @@
         {labelText}
       </label>
     ) : null;
-=======
-const TextInput: React.FC<TextInputProps> = ({
-  id,
-  labelText = undefined,
-  labelledBy = undefined,
-  alternative = false,
-  className = '',
-  defaultValue = undefined,
-  disabled = false,
-  helperText = undefined,
-  hideLabel = false,
-  invalid = false,
-  invalidText = undefined,
-  onChange = () => null,
-  placeholder = '',
-  readOnly = false,
-  tooltipLabel = undefined,
-  tooltipText = undefined,
-  type = 'text',
-  value = undefined,
-  tooltipOpenButtonLabelText = undefined,
-  tooltipCloseButtonLabelText = undefined,
-}: TextInputProps) => {
-  const label: JSX.Element = labelText ? (
-    <label htmlFor={id} className={`${styles.label} ${hideLabel ? styles.hiddenLabel : ''}`}>
-      {labelText}
-    </label>
-  ) : null;
->>>>>>> 2cec960d
 
     const tooltip: JSX.Element = tooltipText ? (
       <Tooltip
@@ -122,16 +92,8 @@
         {helper}
         {invalidMsg}
       </div>
-<<<<<<< HEAD
     );
   },
 );
-=======
-      {helper}
-      {invalidMsg}
-    </div>
-  );
-};
 
-export default TextInput;
->>>>>>> 2cec960d
+export default TextInput;