--- conflicted
+++ resolved
@@ -9,27 +9,6 @@
   placeholder: 'placeholder text',
 };
 
-<<<<<<< HEAD
-storiesOf('TextInput', module)
-  .addDecorator(WrapperDecorator)
-  .add('default', () => <TextInput {...textInputProps} />)
-  .add('with default value', () => <TextInput {...textInputProps} defaultValue="default value" />)
-  .add('without placeholder', () => <TextInput {...textInputProps} placeholder={undefined} />)
-  .add('disabled', () => <TextInput {...textInputProps} disabled />)
-  .add('read only', () => <TextInput {...textInputProps} readOnly defaultValue="default value" />)
-  .add('with label hidden', () => <TextInput {...textInputProps} hideLabel />)
-  .add('with tooltip', () => (
-    <TextInput
-      {...textInputProps}
-      tooltipLabel="tooltip label"
-      tooltipText="Lorem ipsum dolor sit amet, consectetur adipiscing elit, sed do eiusmod tempor incididunt ut labore et dolore magna aliqua. Ut enim ad minim veniam, quis nostrud exercitation ullamco laboris"
-      tooltipOpenButtonLabelText="show tooltip"
-      tooltipCloseButtonLabelText="close tooltip"
-    />
-  ))
-  .add('with helper text', () => <TextInput {...textInputProps} helperText="helper text" />)
-  .add('with invalid input', () => <TextInput {...textInputProps} invalid invalidText="error text" />);
-=======
 export default {
   component: TextInput,
   title: 'Components/TextInput',
@@ -168,5 +147,4 @@
       disable: true,
     },
   },
-};
->>>>>>> 2cec960d
+};