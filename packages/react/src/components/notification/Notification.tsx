--- conflicted
+++ resolved
@@ -17,17 +17,13 @@
   success: <IconCheck className={styles.iconCheck} />,
 };
 
-<<<<<<< HEAD
-export default ({ children = null, labelText, type = 'notification', className }: NotificationProps) => (
-  <div className={classNames(styles.notification, styles[type], className)}>
-=======
 const Notification: React.FC<NotificationProps> = ({
   children = null,
   labelText,
   type = 'notification',
+  className
 }: NotificationProps) => (
-  <div className={classNames(styles.notification, styles[type])}>
->>>>>>> a81c4c82
+  <div className={classNames(styles.notification, styles[type], className)}>
     <div className={styles.label}>
       <span className={styles.icon} aria-hidden="true">
         {icons[type]}
